--- conflicted
+++ resolved
@@ -36,18 +36,13 @@
 		// API reference: https://docs.aws.amazon.com/AmazonS3/latest/API/API_HeadObject.html
 		r.Methods(http.MethodHead).
 			Path("/{object:.+}").
-<<<<<<< HEAD
-			HandlerFunc(o.policyCheck(o.listPartsHandler, []Action{ListMultipartUploadPartsAction}, Read)).
-			Queries("uploadId", "{uploadId:.*}")
-=======
-			HandlerFunc(o.policyCheck(o.headObjectHandler, []Action{GetObjectAction}))
+			HandlerFunc(o.policyCheck(o.headObjectHandler, []Action{GetObjectAction}, Read))
 
 		// Head bucket
 		// API reference: https://docs.aws.amazon.com/AmazonS3/latest/API/API_HeadBucket.html
 		r.Methods(http.MethodHead).
-			HandlerFunc(o.policyCheck(o.headBucketHandler, []Action{ListBucketAction}))
-	}
->>>>>>> e0b25a65
+			HandlerFunc(o.policyCheck(o.headBucketHandler, []Action{ListBucketAction}, Read))
+	}
 
 	var registerBucketHttpGetRouters = func(r *mux.Router) {
 		// Get object with pre-signed auth signature v2
@@ -72,7 +67,7 @@
 		// API reference: https://docs.aws.amazon.com/AmazonS3/latest/API/API_GetObjectTagging.html
 		r.Methods(http.MethodGet).
 			Path("/{object:.+}").
-			HandlerFunc(o.policyCheck(o.getObjectTagging, []Action{GetBucketPolicyAction})).
+			HandlerFunc(o.policyCheck(o.getObjectTagging, []Action{GetBucketPolicyAction}, Read)).
 			Queries("tagging", "")
 
 		// Get object XAttr
@@ -92,7 +87,7 @@
 		// API reference: https://docs.aws.amazon.com/AmazonS3/latest/API/API_GetObjectAcl.html
 		r.Methods(http.MethodGet).
 			Path("/{objject:.+}").
-			HandlerFunc(o.policyCheck(o.getObjectACLHandler, []Action{GetObjectAclAction})).
+			HandlerFunc(o.policyCheck(o.getObjectACLHandler, []Action{GetObjectAclAction}, Read)).
 			Queries("acl", "")
 
 		// Get object
@@ -104,43 +99,43 @@
 		// List objects version 2
 		// API reference: https://docs.aws.amazon.com/AmazonS3/latest/API/API_ListObjectsV2.html
 		r.Methods(http.MethodGet).
-			HandlerFunc(o.policyCheck(o.getBucketV2Handler, []Action{ListBucketAction})).
+			HandlerFunc(o.policyCheck(o.getBucketV2Handler, []Action{ListBucketAction}, Read)).
 			Queries("list-type", "2")
 
 		// List multipart uploads
 		// API reference: https://docs.aws.amazon.com/AmazonS3/latest/API/API_ListMultipartUploads.html
 		r.Methods(http.MethodGet).
-			HandlerFunc(o.policyCheck(o.listMultipartUploadsHandler, []Action{ListMultipartUploadPartsAction})).
+			HandlerFunc(o.policyCheck(o.listMultipartUploadsHandler, []Action{ListMultipartUploadPartsAction}, Read)).
 			Queries("uploads", "")
 
 		// List parts
 		// API reference: https://docs.aws.amazon.com/AmazonS3/latest/API/API_ListParts.html
 		r.Methods(http.MethodGet).
-			HandlerFunc(o.policyCheck(o.listPartsHandler, []Action{ListMultipartUploadPartsAction})).
+			HandlerFunc(o.policyCheck(o.listPartsHandler, []Action{ListMultipartUploadPartsAction}, Read)).
 			Queries("uploadId", "{uploadId:.*}")
 
 		// Get bucket location
 		// API reference: https://docs.aws.amazon.com/AmazonS3/latest/API/API_GetBucketLocation.html
 		r.Methods(http.MethodGet).
-			HandlerFunc(o.policyCheck(o.getBucketLocation, []Action{GetBucketLocationAction})).
+			HandlerFunc(o.policyCheck(o.getBucketLocation, []Action{GetBucketLocationAction}, Read)).
 			Queries("location", "")
 
 		// Get bucket policy
 		// https://docs.aws.amazon.com/AmazonS3/latest/API/API_GetBucketPolicy.html
 		r.Methods(http.MethodGet).
-			HandlerFunc(o.policyCheck(o.getBucketPolicyHandler, []Action{GetBucketPolicyAction})).
+			HandlerFunc(o.policyCheck(o.getBucketPolicyHandler, []Action{GetBucketPolicyAction}, Read)).
 			Queries("policy", "")
 
 		// Get bucket acl
 		// API reference: https://docs.aws.amazon.com/AmazonS3/latest/API/API_GetBucketAcl.html
 		r.Methods(http.MethodGet).
-			HandlerFunc(o.policyCheck(o.getBucketACLHandler, []Action{GetBucketAclAction})).
+			HandlerFunc(o.policyCheck(o.getBucketACLHandler, []Action{GetBucketAclAction}, Read)).
 			Queries("acl", "")
 
 		// List objects version 1
 		// API reference: https://docs.aws.amazon.com/AmazonS3/latest/API/API_ListObjects.html
 		r.Methods(http.MethodGet).
-			HandlerFunc(o.policyCheck(o.getBucketV1Handler, []Action{ListBucketAction}))
+			HandlerFunc(o.policyCheck(o.getBucketV1Handler, []Action{ListBucketAction}, Read))
 	}
 
 	var registerBucketHttpPostRouters = func(r *mux.Router) {
@@ -156,153 +151,6 @@
 		r.Methods(http.MethodPost).
 			Path("/{object:.+}").
 			HandlerFunc(o.policyCheck(o.completeMultipartUploadHandler, []Action{PutObjectAction}, Write)).
-			Queries("uploadId", "{uploadId:.*}")
-
-		// Delete objects (multiple objects)
-		// API reference: https://docs.aws.amazon.com/AmazonS3/latest/API/API_DeleteObjects.html
-		r.Methods(http.MethodPost).
-			HandlerFunc(o.policyCheck(o.deleteObjectsHandler, []Action{DeleteObjectAction})).
-			Queries("delete", "")
-	}
-
-	var registerBucketHttpPutRouters = func(r *mux.Router) {
-		// Upload part
-		// API reference: https://docs.aws.amazon.com/AmazonS3/latest/API/API_UploadPart.html .
-		r.Methods(http.MethodPut).
-			Path("/{object:.+}").
-			HandlerFunc(o.policyCheck(o.uploadPartHandler, []Action{PutObjectAction}, Write)).
-			Queries("partNumber", "{partNumber:[0-9]+}", "uploadId", "{uploadId:.*}")
-
-		// Copy object
-		// API reference: https://docs.aws.amazon.com/AmazonS3/latest/API/API_CopyObject.html .
-		r.Methods(http.MethodPut).
-			Path("/{object:.+}").
-			HeadersRegexp(HeaderNameCopySource, ".*?(\\/|%2F).*?").
-			HandlerFunc(o.policyCheck(o.copyObjectHandler, []Action{PutObjectAction}, Write))
-
-		// Put object tagging
-		// API reference: https://docs.aws.amazon.com/AmazonS3/latest/API/API_PutObjectTagging.html
-		r.Methods(http.MethodPut).
-			Path("/{object:.+}").
-			HandlerFunc(o.policyCheck(o.putObjectTagging, []Action{PutBucketPolicyAction})).
-			Queries("tagging", "")
-
-		// Put object xattrs
-		// Notes: ChubaoFS owned API for XAttr operation
-		r.Methods(http.MethodPut).
-			Path("/{object:.+}").
-			HandlerFunc(o.putObjectXAttr).
-			Queries("xattr", "")
-
-		// Put object acl
-		// API reference: https://docs.aws.amazon.com/AmazonS3/latest/API/API_PutBucketAcl.html
-		r.Methods(http.MethodPut).
-			Path("/{object:.+}").
-			HandlerFunc(o.policyCheck(o.putObjectACLHandler, []Action{PutObjectAclAction})).
-			Queries("acl", "")
-
-		// Put object
-		// API reference: https://docs.aws.amazon.com/AmazonS3/latest/API/API_PutObject.html
-		r.Methods(http.MethodPut).
-			Path("/{object:.+}").
-			HandlerFunc(o.policyCheck(o.putObjectHandler, []Action{PutObjectAction}, Write))
-
-		// Put bucket acl
-		// API reference: https://docs.aws.amazon.com/AmazonS3/latest/API/API_PutBucketAcl.html
-		r.Methods(http.MethodPut).
-			HandlerFunc(o.policyCheck(o.putBucketACLHandler, []Action{PutBucketAclAction})).
-			Queries("acl", "")
-
-		// Put bucket policy
-		// https://docs.aws.amazon.com/AmazonS3/latest/API/API_PutBucketPolicy.html
-		r.Methods(http.MethodPut).
-			HandlerFunc(o.policyCheck(o.putBucketPolicyHandler, []Action{PutBucketPolicyAction})).
-			Queries("policy", "")
-	}
-
-	var registerBucketHttpDeleteRouters = func(r *mux.Router) {
-		// Abort multipart
-		// API reference: https://docs.aws.amazon.com/AmazonS3/latest/API/API_AbortMultipartUpload.html .
-		r.Methods(http.MethodDelete).
-			Path("/{object:.+}").
-			HandlerFunc(o.policyCheck(o.abortMultipartUploadHandler, []Action{AbortMultipartUploadAction}, Write)).
-			Queries("uploadId", "{uploadId:.*}")
-
-<<<<<<< HEAD
-		// Head object
-		// API reference: https://docs.aws.amazon.com/AmazonS3/latest/API/API_HeadObject.html
-		r.Methods(http.MethodHead).
-			Path("/{object:.+}").
-			HandlerFunc(o.policyCheck(o.headObjectHandler, []Action{GetObjectAction}, Read))
-
-		// Get object tagging
-		// API reference: https://docs.aws.amazon.com/AmazonS3/latest/API/API_GetObjectTagging.html
-		r.Methods(http.MethodGet).
-			Path("/{object:.+}").
-			HandlerFunc(o.policyCheck(o.getObjectTagging, []Action{GetBucketPolicyAction}, Read)).
-			Queries("tagging", "")
-
-		// Put object tagging
-		// API reference: https://docs.aws.amazon.com/AmazonS3/latest/API/API_PutObjectTagging.html
-		r.Methods(http.MethodPut).
-			Path("/{object:.+}").
-			HandlerFunc(o.policyCheck(o.putObjectTagging, []Action{PutBucketPolicyAction}, Write)).
-			Queries("tagging", "")
-
-=======
->>>>>>> e0b25a65
-		// Delete object tagging
-		// API reference: https://docs.aws.amazon.com/AmazonS3/latest/API/API_DeleteObjectTagging.html
-		r.Methods(http.MethodDelete).
-			Path("/{object:.+").
-			HandlerFunc(o.policyCheck(o.deleteObjectTagging, []Action{PutBucketPolicyAction}, Write)).
-			Queries("tagging", "")
-
-		// Delete object xattrs
-		// Notes: ChubaoFS owned API for XAttr operation
-		r.Methods(http.MethodDelete).
-			Path("/{object:.+}").
-			HandlerFunc(o.deleteObjectXAttr).
-			Queries("xattr", "key", "{key:.+}}")
-
-		// Delete object
-		// API reference: https://docs.aws.amazon.com/AmazonS3/latest/API/API_DeleteObject.html .
-		r.Methods(http.MethodDelete).
-			Path("/{object:.+}").
-<<<<<<< HEAD
-			HandlerFunc(o.listObjectXAttrs).
-			Queries("xattr", "")
-
-		// Get object acl
-		// API reference: https://docs.aws.amazon.com/AmazonS3/latest/API/API_GetObjectAcl.html
-		r.Methods(http.MethodGet).
-			Path("/{object:.+}").
-			HandlerFunc(o.policyCheck(o.getObjectACLHandler, []Action{GetObjectAclAction}, Read)).
-			Queries("acl", "")
-
-		// Put object acl
-		// API reference: https://docs.aws.amazon.com/AmazonS3/latest/API/API_PutBucketAcl.html
-		r.Methods(http.MethodPut).
-			Path("/{object:.+}").
-			HandlerFunc(o.policyCheck(o.putObjectACLHandler, []Action{PutObjectAclAction}, Write)).
-			Queries("acl", "")
-
-		// Delete object
-		// API reference: https://docs.aws.amazon.com/AmazonS3/latest/API/API_DeleteObject.html .
-		r.Methods(http.MethodDelete).
-			Path("/{object:.+}").
-			HandlerFunc(o.policyCheck(o.deleteObjectHandler, []Action{DeleteObjectAction}, Write))
-
-		// List multipart uploads
-		// API reference: https://docs.aws.amazon.com/AmazonS3/latest/API/API_ListMultipartUploads.html
-		r.Methods(http.MethodGet).
-			HandlerFunc(o.policyCheck(o.listMultipartUploadsHandler, []Action{ListMultipartUploadPartsAction}, Read)).
-			Queries("uploads", "")
-
-		// List parts
-		// API reference: https://docs.aws.amazon.com/AmazonS3/latest/API/API_ListParts.html
-		r.Methods(http.MethodGet).
-			HandlerFunc(o.policyCheck(o.listPartsHandler, []Action{ListMultipartUploadPartsAction}, Read)).
 			Queries("uploadId", "{uploadId:.*}")
 
 		// Delete objects (multiple objects)
@@ -310,76 +158,107 @@
 		r.Methods(http.MethodPost).
 			HandlerFunc(o.policyCheck(o.deleteObjectsHandler, []Action{DeleteObjectAction}, Write)).
 			Queries("delete", "")
-
-		// Get bucket location
-		// API reference: https://docs.aws.amazon.com/AmazonS3/latest/API/API_GetBucketLocation.html
-		r.Methods(http.MethodGet).
-			HandlerFunc(o.policyCheck(o.getBucketLocation, []Action{GetBucketLocationAction}, Read)).
-			Queries("location", "")
-
-		// Get bucket policy
-		// https://docs.aws.amazon.com/AmazonS3/latest/API/API_GetBucketPolicy.html
-		r.Methods(http.MethodGet).
-			HandlerFunc(o.policyCheck(o.getBucketPolicyHandler, []Action{GetBucketPolicyAction}, Read)).
-			Queries("policy", "")
+	}
+
+	var registerBucketHttpPutRouters = func(r *mux.Router) {
+		// Upload part
+		// API reference: https://docs.aws.amazon.com/AmazonS3/latest/API/API_UploadPart.html .
+		r.Methods(http.MethodPut).
+			Path("/{object:.+}").
+			HandlerFunc(o.policyCheck(o.uploadPartHandler, []Action{PutObjectAction}, Write)).
+			Queries("partNumber", "{partNumber:[0-9]+}", "uploadId", "{uploadId:.*}")
+
+		// Copy object
+		// API reference: https://docs.aws.amazon.com/AmazonS3/latest/API/API_CopyObject.html .
+		r.Methods(http.MethodPut).
+			Path("/{object:.+}").
+			HeadersRegexp(HeaderNameCopySource, ".*?(\\/|%2F).*?").
+			HandlerFunc(o.policyCheck(o.copyObjectHandler, []Action{PutObjectAction}, Write))
+
+		// Put object tagging
+		// API reference: https://docs.aws.amazon.com/AmazonS3/latest/API/API_PutObjectTagging.html
+		r.Methods(http.MethodPut).
+			Path("/{object:.+}").
+			HandlerFunc(o.policyCheck(o.putObjectTagging, []Action{PutObjectTaggingAction}, Write)).
+			Queries("tagging", "")
+
+		// Put object xattrs
+		// Notes: ChubaoFS owned API for XAttr operation
+		r.Methods(http.MethodPut).
+			Path("/{object:.+}").
+			HandlerFunc(o.policyCheck(o.putObjectXAttr, []Action{PutObjectAttrAction}, Write)).
+			Queries("xattr", "")
+
+		// Put object acl
+		// API reference: https://docs.aws.amazon.com/AmazonS3/latest/API/API_PutBucketAcl.html
+		r.Methods(http.MethodPut).
+			Path("/{object:.+}").
+			HandlerFunc(o.policyCheck(o.putObjectACLHandler, []Action{PutObjectAclAction}, Write)).
+			Queries("acl", "")
+
+		// Put object
+		// API reference: https://docs.aws.amazon.com/AmazonS3/latest/API/API_PutObject.html
+		r.Methods(http.MethodPut).
+			Path("/{object:.+}").
+			HandlerFunc(o.policyCheck(o.putObjectHandler, []Action{PutObjectAction}, Write))
+
+		// Put bucket acl
+		// API reference: https://docs.aws.amazon.com/AmazonS3/latest/API/API_PutBucketAcl.html
+		r.Methods(http.MethodPut).
+			HandlerFunc(o.policyCheck(o.putBucketACLHandler, []Action{PutBucketAclAction}, Write)).
+			Queries("acl", "")
 
 		// Put bucket policy
-		// https://docs.aws.amazon.com/AmazonS3/latest/API/API_PutBucketPolicy.html
+		// API reference: https://docs.aws.amazon.com/AmazonS3/latest/API/API_PutBucketPolicy.html
 		r.Methods(http.MethodPut).
 			HandlerFunc(o.policyCheck(o.putBucketPolicyHandler, []Action{PutBucketPolicyAction}, Write)).
 			Queries("policy", "")
-=======
-			HandlerFunc(o.policyCheck(o.deleteObjectHandler, []Action{DeleteObjectAction}))
->>>>>>> e0b25a65
+
+		// Create bucket
+		// API reference: https://docs.aws.amazon.com/AmazonS3/latest/API/API_CreateBucket.html
+		r.Methods(http.MethodPut).
+			HandlerFunc(o.policyCheck(o.createBucketHandler, []Action{CreateBucketAction}, Write))
+	}
+
+	var registerBucketHttpDeleteRouters = func(r *mux.Router) {
+		// Abort multipart
+		// API reference: https://docs.aws.amazon.com/AmazonS3/latest/API/API_AbortMultipartUpload.html .
+		r.Methods(http.MethodDelete).
+			Path("/{object:.+}").
+			HandlerFunc(o.policyCheck(o.abortMultipartUploadHandler, []Action{AbortMultipartUploadAction}, Write)).
+			Queries("uploadId", "{uploadId:.*}")
+
+		// Delete object tagging
+		// API reference: https://docs.aws.amazon.com/AmazonS3/latest/API/API_DeleteObjectTagging.html
+		r.Methods(http.MethodDelete).
+			Path("/{object:.+").
+			HandlerFunc(o.policyCheck(o.deleteObjectTagging, []Action{PutBucketPolicyAction}, Write)).
+			Queries("tagging", "")
+
+		// Delete object xattrs
+		// Notes: ChubaoFS owned API for XAttr operation
+		r.Methods(http.MethodDelete).
+			Path("/{object:.+}").
+			HandlerFunc(o.deleteObjectXAttr).
+			Queries("xattr", "key", "{key:.+}}")
+
+		// Delete object
+		// API reference: https://docs.aws.amazon.com/AmazonS3/latest/API/API_DeleteObject.html .
+		r.Methods(http.MethodDelete).
+			Path("/{object:.+}").
+			HandlerFunc(o.policyCheck(o.deleteObjectHandler, []Action{DeleteObjectAction}, Write))
 
 		// Delete bucket policy
-		// https://docs.aws.amazon.com/AmazonS3/latest/API/API_DeleteBucketPolicy.html
+		// API reference: https://docs.aws.amazon.com/AmazonS3/latest/API/API_DeleteBucketPolicy.html
 		r.Methods(http.MethodDelete).
 			HandlerFunc(o.policyCheck(o.deleteBucketPolicyHandler, []Action{DeleteBucketPolicyAction}, Write)).
 			Queries("policy", "")
 
-<<<<<<< HEAD
-		// Get bucket acl
-		// API reference: https://docs.aws.amazon.com/AmazonS3/latest/API/API_GetBucketAcl.html
-		r.Methods(http.MethodGet).
-			HandlerFunc(o.policyCheck(o.getBucketACLHandler, []Action{GetBucketAclAction}, Read)).
-			Queries("acl", "")
-
-		// Put bucket acl
-		// API reference: https://docs.aws.amazon.com/AmazonS3/latest/API/API_PutBucketAcl.html
-		r.Methods(http.MethodPut).
-			HandlerFunc(o.policyCheck(o.putBucketACLHandler, []Action{PutBucketAclAction}, Write)).
-			Queries("acl", "")
-
-		// List objects version 2
-		// API reference: https://docs.aws.amazon.com/AmazonS3/latest/API/API_ListObjectsV2.html
-		r.Methods(http.MethodGet).
-			HandlerFunc(o.policyCheck(o.getBucketV2Handler, []Action{ListBucketAction}, Read)).
-			Queries("list-type", "2")
-
-		// Head bucket
-		// API reference: https://docs.aws.amazon.com/AmazonS3/latest/API/API_HeadBucket.html
-		r.Methods(http.MethodHead).
-			HandlerFunc(o.policyCheck(o.headBucketHandler, []Action{ListBucketAction}, Read))
-
-		// !MUST set latest loop
-		// List objects version 1
-		// API reference: https://docs.aws.amazon.com/AmazonS3/latest/API/API_ListObjects.html
-		r.Methods(http.MethodGet).
-			HandlerFunc(o.policyCheck(o.getBucketV1Handler, []Action{ListBucketAction}, Read))
-
-		// Create bucket
-		// API reference: https://docs.aws.amazon.com/AmazonS3/latest/API/API_CreateBucket.html
-		r.Methods(http.MethodPut).
-			HandlerFunc(o.createBucketHandler)
-
 		// Delete bucket
 		// API reference: https://docs.aws.amazon.com/AmazonS3/latest/API/API_DeleteBucket.html
-		r.Methods(http.MethodDelete).
-			HandlerFunc(o.policyCheck(o.deleteBucketHandler, []Action{DeleteBucketAction}, Write))
-=======
-	}
->>>>>>> e0b25a65
+		r.Methods(http.MethodDelete).HandlerFunc(o.policyCheck(o.deleteBucketHandler, []Action{DeleteBucketAction}, Write))
+
+	}
 
 	for _, r := range bucketRouters {
 		registerBucketHttpHeadRouters(r)
